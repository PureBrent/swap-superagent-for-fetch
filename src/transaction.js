const address = require("./encoding/address");
const encoding = require("./encoding/encoding");
const nacl = require("./nacl/naclWrappers");
const utils = require("./utils/utils");
const base32 = require('hi-base32');

const ALGORAND_TRANSACTION_LENGTH = 52;

/**
 * Transaction enables construction of Algorand transactions
 * */
class Transaction {
    constructor({from, to, fee, amount, firstRound, lastRound, note, genesisID}) {
        this.name = "Transaction";
        this.tag = Buffer.from([84, 88]); // "TX"

        from = address.decode(from);
        to = address.decode(to);

        if (!Number.isSafeInteger(amount) || amount < 0) throw Error("Amount must be a positive number and smaller than 2^53-1");
        if (!Number.isSafeInteger(fee) || fee < 0) throw Error("fee must be a positive number and smaller than 2^53-1");
        if (!Number.isSafeInteger(firstRound) || firstRound < 0) throw Error("firstRound must be a positive number");
        if (!Number.isSafeInteger(lastRound) || lastRound < 0) throw Error("lastRound must be a positive number");

        if (note !== undefined) {
            if (note.constructor !== Uint8Array) throw Error("note must be a Uint8Array.");
        }

        Object.assign(this, {
            from, to, fee, amount, firstRound, lastRound, note, genesisID
        });

        // Modify Fee
        this.fee *= this.estimateSize();
    }

    get_obj_for_encoding() {
        let txn = {
            "amt": this.amount,
            "fee": this.fee,
            "fv": this.firstRound,
            "lv": this.lastRound,
            "note": Buffer.from(this.note),
            "rcv": Buffer.from(this.to.publicKey),
            "snd": Buffer.from(this.from.publicKey),
            "type": "pay",
            "gen": this.genesisID,
        };

        // allowed empty values
        if (!txn.note.length) delete txn.note;
        if (!txn.amt) delete txn.amt;
        if (!txn.gen) delete txn.gen;

        return txn;
    }

    static from_obj_for_encoding(txnForEnc) {
        let txn = Object.create(this.prototype);
        txn.name = "Transaction";
        txn.tag = Buffer.from([84, 88]); // "TX"

        txn.amount = txnForEnc.amt;
        txn.fee = txnForEnc.fee;
        txn.firstRound = txnForEnc.fv;
        txn.lastRound = txnForEnc.lv;
        txn.note = new Uint8Array(txnForEnc.note);
        txn.to = address.decode(address.encode(new Uint8Array(txnForEnc.rcv)));
        txn.from = address.decode(address.encode(new Uint8Array(txnForEnc.snd)));
        txn.genesisID = txnForEnc.gen;
        return txn;
    }

    estimateSize() {
        // Generate random key
        let key = nacl.keyPair();
        return this.signTxn(key.secretKey).length;

    }

<<<<<<< HEAD
    // returns the raw signature
    rawSignTxn(sk) {
        let encodedMsg = encoding.encode(this.get_obj_for_encoding());
        const toBeSigned = Buffer.from(utils.concatArrays(this.tag, encodedMsg));
=======
    bytesToSign() {
        let encodedMsg = this.toByte();
        return Buffer.from(utils.concatArrays(this.tag, encodedMsg));
    }

    toByte() {
        return encoding.encode(this.get_obj_for_encoding());
    }

    signTxn(sk) {
        const toBeSigned = this.bytesToSign();
>>>>>>> 96713f21
        const sig = nacl.sign(toBeSigned, sk);
        return Buffer.from(sig);
    }

    signTxn(sk) {
        // construct signed message
        let sTxn = {
            "sig": this.rawSignTxn(sk),
            "txn": this.get_obj_for_encoding(),
        };
        return new Uint8Array(encoding.encode(sTxn));
    }

    txID() {
        const en_msg = encoding.encode(this.get_obj_for_encoding());
        const gh = Buffer.from(utils.concatArrays(this.tag, en_msg));
        return base32.encode(nacl.genericHash(gh)).slice(0, ALGORAND_TRANSACTION_LENGTH);
    }
}

module.exports = {Transaction};<|MERGE_RESOLUTION|>--- conflicted
+++ resolved
@@ -78,12 +78,6 @@
 
     }
 
-<<<<<<< HEAD
-    // returns the raw signature
-    rawSignTxn(sk) {
-        let encodedMsg = encoding.encode(this.get_obj_for_encoding());
-        const toBeSigned = Buffer.from(utils.concatArrays(this.tag, encodedMsg));
-=======
     bytesToSign() {
         let encodedMsg = this.toByte();
         return Buffer.from(utils.concatArrays(this.tag, encodedMsg));
@@ -93,9 +87,9 @@
         return encoding.encode(this.get_obj_for_encoding());
     }
 
-    signTxn(sk) {
+    // returns the raw signature
+    rawSignTxn(sk) {
         const toBeSigned = this.bytesToSign();
->>>>>>> 96713f21
         const sig = nacl.sign(toBeSigned, sk);
         return Buffer.from(sig);
     }
