--- conflicted
+++ resolved
@@ -1,11 +1,9 @@
-# 1.0.9
-<<<<<<< HEAD
+# 1.0.10
 ## Added
 - Support for multisignatures
-=======
+# 1.0.9
 ## Fixed
 - kmd can now sign transactions
->>>>>>> 96713f21
 # 1.0.8
 ## Added
 - Support in more than one token for algodClient
