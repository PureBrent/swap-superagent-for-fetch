<<<<<<< HEAD
=======
# 1.6.0
# Added
- Clients for Indexer and algod V2
>>>>>>> a520f496
# 1.5.0
# Added
-  additional Algorand Smart Contracts (ASC)
    -  support for Dynamic Fee contract
    -  support for Limit Order contract
    -  support for Periodic Payment contract
- support for Suggested Params
# 1.4.1
# Added
- Added asset decimals field. 
# 1.4.0
# Added
- Added support for Algorand Standardized Assets (ASA)
- Added support for Algorand Smart Contracts (ASC) 
    - Added support for Hashed Time Lock Contract (HTLC) 
    - Added support for Split contract
- Added support for Group Transactions
- Added support for leases
# 1.3.1
## Changed 
- msgpack lib was replaced with the official https://github.com/msgpack/msgpack-javascript
## Fixed 
- algod.transactionById returns the note as Uint8Array and not as base64   
# 1.3.0
## Added 
- Support for key registration transactions
- Support for flat fees
- Signing and verifying bytes
## Fixed 
- deleteMultisig uses post instead of get
- "MultiSig" standardized to "Multisig"
# 1.2.2
## Added 
- Support for Optional Parameters for GetTransactionsByAddress
# 1.2.1
## Added 
- Support for GetTransactionByID 
- Handle the case of undeclared noteField
# 1.2.0
## Added 
- Support of GenesisHash and Close Remainder To fields 
# 1.1.1
## Fixed
- Bug Fix for Suggested Fee
# 1.1.0
## Added
- Support for multisignatures
# 1.0.9
## Fixed
- kmd can now sign transactions
# 1.0.8
## Added
- Support in more than one token for algodClient
# 1.0.7
## Added
- Support in new Suggested Fee scheme
## Fixed
- Now the client handles empty transactions list
# 1.0.6
- Bug Fix
# 1.0.5
## Added
- Update to a newer msgpack version (Support 64bit numbers) 
- Update algod client to convert b64 to buffer 
# 1.0.4
## Added
- Support for arbitrary encoding and decoding of javascript objects 
# 1.0.3
## Added
- Support for transaction information in algodClient
# 1.0.2
## Added
- Support for "genesis ID" field in transactions<|MERGE_RESOLUTION|>--- conflicted
+++ resolved
@@ -1,9 +1,6 @@
-<<<<<<< HEAD
-=======
 # 1.6.0
 # Added
 - Clients for Indexer and algod V2
->>>>>>> a520f496
 # 1.5.0
 # Added
 -  additional Algorand Smart Contracts (ASC)
